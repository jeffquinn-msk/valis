import re
import os
from colorama import init as color_init
from colorama import Fore, Style
import functools
import pyvips
<<<<<<< HEAD
from collections import defaultdict
=======
from contextlib import redirect_stdout
>>>>>>> 53f2a319

color_init()


def print_warning(msg, warning_type=UserWarning, rgb=Fore.RED):
    """Print warning message with color
    """
    warning_msg = f"{rgb}{msg}{Style.RESET_ALL}"
    if warning_type is None:
        print(warning_msg)
    else:
        warnings.simplefilter('always', warning_type)
        warnings.warn(warning_msg, warning_type)


def deprecated_args(**aliases):
    def deco(f):
        @functools.wraps(f)
        def wrapper(*args, **kwargs):
            rename_kwargs(f.__name__, kwargs, aliases)
            return f(*args, **kwargs)

        return wrapper

    return deco


def rename_kwargs(func_name, kwargs, aliases):
    for alias, new in aliases.items():
        if alias in kwargs:
            if new in kwargs:
                raise TypeError('{} received both {} and {}'.format(
                    func_name, alias, new))

            msg = f'{alias} is deprecated; use {new} instead'
            print_warning(msg, DeprecationWarning)

            kwargs[new] = kwargs.pop(alias)


@contextlib.contextmanager
def HiddenPrints():
    with redirect_stdout(open(os.devnull, 'w')):
        yield


def get_name(f):
    """
    To get an object's name, remove image type extension from filename
    """
    if re.search("\.", f) is None:
        # Extension already removed
        return f

    f = os.path.split(f)[-1]

    if f.endswith(".ome.tiff") or f.endswith(".ome.tif"):
        back_slice_idx = 2
    else:
        back_slice_idx = 1

    img_name = "".join([".".join(f.split(".")[:-back_slice_idx])])

    return img_name


def sort_nicely(l):
    """Sort the given list in the way that humans expect.
    """
    l.sort(key=lambda s: [int(c) if c.isdigit() else c for c in re.split('([0-9]+)', s)])


def get_elapsed_time_string(elapsed_time, rounding=3):
    """Format elapsed time

    Parameters
    ----------
    elapsed_time : float
        Elapsed time in seconds

    rounding : int
        Number of decimal places to round

    Returns
    -------
    scaled_time : float
        Scaled amount of elapsed time

    time_unit : str
        Time unit, either seconds, minutes, or hours

    """

    if elapsed_time < 60:
        scaled_time = elapsed_time
        time_unit = "seconds"

    elif 60 <= elapsed_time < 60 ** 2:
        scaled_time = elapsed_time / 60
        time_unit = "minutes"

    else:
        scaled_time = elapsed_time / (60 ** 2)
        time_unit = "hours"

    scaled_time = round(scaled_time, rounding)

<<<<<<< HEAD

def hex_to_rgb(value):
    value = value.lstrip('#')
    lv = len(value)
    return tuple(int(value[i:i + lv // 3], 16) for i in range(0, lv, lv // 3))


def etree_to_dict(t):
    d = {t.tag: {} if t.attrib else None}
    children = list(t)
    if children:
        dd = defaultdict(list)
        for dc in map(etree_to_dict, children):
            for k, v in dc.items():
                dd[k].append(v)
        d = {t.tag: {k: v[0] if len(v) == 1 else v
                     for k, v in dd.items()}}
    if t.attrib:
        d[t.tag].update(('@' + k, v)
                        for k, v in t.attrib.items())
    if t.text:
        text = t.text.strip()
        if children or t.attrib:
            if text:
                d[t.tag]['#text'] = text
        else:
            d[t.tag] = text
    return d


def deprecated_args(**aliases):
    def deco(f):
        @functools.wraps(f)
        def wrapper(*args, **kwargs):
            rename_kwargs(f.__name__, kwargs, aliases)
            return f(*args, **kwargs)
        return wrapper
    return deco


def rename_kwargs(func_name, kwargs, aliases):
    for alias, new in aliases.items():
        if alias in kwargs:
            if new in kwargs:
                raise TypeError('{} received both {} and {}'.format(
                    func_name, alias, new))

            msg = '{} is deprecated; use {}'.format(alias, new)
            print_warning(msg, DeprecationWarning)

            kwargs[new] = kwargs.pop(alias)

# Example of using deprecated_args decoraator
@deprecated_args(old_arg="new_arg")
def test_dep_func(new_arg):
    print(new_arg)
=======
    return scaled_time, time_unit
>>>>>>> 53f2a319


def get_vips_version():
    v = f"{pyvips.vips_lib.VIPS_MAJOR_VERSION}.{pyvips.vips_lib.VIPS_MINOR_VERSION}.{pyvips.vips_lib.VIPS_MICRO_VERSION}"
    return v<|MERGE_RESOLUTION|>--- conflicted
+++ resolved
@@ -4,11 +4,7 @@
 from colorama import Fore, Style
 import functools
 import pyvips
-<<<<<<< HEAD
-from collections import defaultdict
-=======
 from contextlib import redirect_stdout
->>>>>>> 53f2a319
 
 color_init()
 
@@ -116,66 +112,7 @@
 
     scaled_time = round(scaled_time, rounding)
 
-<<<<<<< HEAD
-
-def hex_to_rgb(value):
-    value = value.lstrip('#')
-    lv = len(value)
-    return tuple(int(value[i:i + lv // 3], 16) for i in range(0, lv, lv // 3))
-
-
-def etree_to_dict(t):
-    d = {t.tag: {} if t.attrib else None}
-    children = list(t)
-    if children:
-        dd = defaultdict(list)
-        for dc in map(etree_to_dict, children):
-            for k, v in dc.items():
-                dd[k].append(v)
-        d = {t.tag: {k: v[0] if len(v) == 1 else v
-                     for k, v in dd.items()}}
-    if t.attrib:
-        d[t.tag].update(('@' + k, v)
-                        for k, v in t.attrib.items())
-    if t.text:
-        text = t.text.strip()
-        if children or t.attrib:
-            if text:
-                d[t.tag]['#text'] = text
-        else:
-            d[t.tag] = text
-    return d
-
-
-def deprecated_args(**aliases):
-    def deco(f):
-        @functools.wraps(f)
-        def wrapper(*args, **kwargs):
-            rename_kwargs(f.__name__, kwargs, aliases)
-            return f(*args, **kwargs)
-        return wrapper
-    return deco
-
-
-def rename_kwargs(func_name, kwargs, aliases):
-    for alias, new in aliases.items():
-        if alias in kwargs:
-            if new in kwargs:
-                raise TypeError('{} received both {} and {}'.format(
-                    func_name, alias, new))
-
-            msg = '{} is deprecated; use {}'.format(alias, new)
-            print_warning(msg, DeprecationWarning)
-
-            kwargs[new] = kwargs.pop(alias)
-
-# Example of using deprecated_args decoraator
-@deprecated_args(old_arg="new_arg")
-def test_dep_func(new_arg):
-    print(new_arg)
-=======
     return scaled_time, time_unit
->>>>>>> 53f2a319
 
 
 def get_vips_version():
