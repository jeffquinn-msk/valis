--- conflicted
+++ resolved
@@ -2058,10 +2058,6 @@
     if bk_dxdy is not None and fwd_dxdy is None:
         fwd_dxdy = get_inverse_field(bk_dxdy)
 
-<<<<<<< HEAD
-=======
-    # Use cubic interpolation to determine position in warped image
->>>>>>> be77d04c
     grid = UCGrid((0.0, float(displacement_shape_rc[1]-1), displacement_shape_rc[1]),
                   (0.0, float(displacement_shape_rc[0]-1), displacement_shape_rc[0]))
 
