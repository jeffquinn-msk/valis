--- conflicted
+++ resolved
@@ -1,8 +1,4 @@
-<<<<<<< HEAD
 __version__ = "1.2.0"
-=======
-__version__ = "1.1.0"
->>>>>>> 6610b06f
 
 from . import affine_optimizer
 from . import feature_detectors
